package com.bitchat.android.ui

import android.app.Application
import android.util.Log
import androidx.lifecycle.AndroidViewModel
import androidx.lifecycle.LiveData
import androidx.lifecycle.viewModelScope
import com.bitchat.android.mesh.BluetoothMeshDelegate
import com.bitchat.android.mesh.BluetoothMeshService
import com.bitchat.android.model.BitchatMessage
import com.bitchat.android.model.DeliveryAck
import com.bitchat.android.model.ReadReceipt
import kotlinx.coroutines.delay
import kotlinx.coroutines.launch
import java.util.Date
import kotlin.random.Random

/**
 * Refactored ChatViewModel - Main coordinator for bitchat functionality
 * Delegates specific responsibilities to specialized managers while maintaining 100% iOS compatibility
 */
class ChatViewModel(
    application: Application
) : AndroidViewModel(application) {

    companion object {
        private const val TAG = "ChatViewModel"
    }

    lateinit var meshService: BluetoothMeshService
        private set

    // State management
    private val state = ChatState()
    
    // Specialized managers
    private val dataManager = DataManager(application.applicationContext)
    private val messageManager = MessageManager(state)
    private val channelManager = ChannelManager(state, messageManager, dataManager, viewModelScope)
    
    // Create Noise session delegate for clean dependency injection
    private val noiseSessionDelegate = object : NoiseSessionDelegate {
        override fun hasEstablishedSession(peerID: String): Boolean = meshService.hasEstablishedSession(peerID)
        override fun initiateHandshake(peerID: String) = meshService.initiateNoiseHandshake(peerID) 
        override fun broadcastNoiseIdentityAnnouncement() = meshService.broadcastNoiseIdentityAnnouncement()
        override fun sendHandshakeRequest(targetPeerID: String, pendingCount: UByte) = meshService.sendHandshakeRequest(targetPeerID, pendingCount)
        override fun getMyPeerID(): String = meshService.myPeerID
    }
    
    val privateChatManager = PrivateChatManager(state, messageManager, dataManager, noiseSessionDelegate)
    private val commandProcessor = CommandProcessor(state, messageManager, channelManager, privateChatManager)
    private val notificationManager = NotificationManager(application.applicationContext)

    // Expose state through LiveData (maintaining the same interface)
    val messages: LiveData<List<BitchatMessage>> = state.messages
    val connectedPeers: LiveData<List<String>> = state.connectedPeers
    val nickname: LiveData<String> = state.nickname
    val isConnected: LiveData<Boolean> = state.isConnected
    val privateChats: LiveData<Map<String, List<BitchatMessage>>> = state.privateChats
    val selectedPrivateChatPeer: LiveData<String?> = state.selectedPrivateChatPeer
    val unreadPrivateMessages: LiveData<Set<String>> = state.unreadPrivateMessages
    val joinedChannels: LiveData<Set<String>> = state.joinedChannels
    val currentChannel: LiveData<String?> = state.currentChannel
    val channelMessages: LiveData<Map<String, List<BitchatMessage>>> = state.channelMessages
    val unreadChannelMessages: LiveData<Map<String, Int>> = state.unreadChannelMessages
    val passwordProtectedChannels: LiveData<Set<String>> = state.passwordProtectedChannels
    val showPasswordPrompt: LiveData<Boolean> = state.showPasswordPrompt
    val passwordPromptChannel: LiveData<String?> = state.passwordPromptChannel
    val showSidebar: LiveData<Boolean> = state.showSidebar
    val hasUnreadChannels = state.hasUnreadChannels
    val hasUnreadPrivateMessages = state.hasUnreadPrivateMessages
    val showCommandSuggestions: LiveData<Boolean> = state.showCommandSuggestions
    val commandSuggestions: LiveData<List<CommandSuggestion>> = state.commandSuggestions
    val showMentionSuggestions: LiveData<Boolean> = state.showMentionSuggestions
    val mentionSuggestions: LiveData<List<String>> = state.mentionSuggestions
    val favoritePeers: LiveData<Set<String>> = state.favoritePeers
    val peerSessionStates: LiveData<Map<String, String>> = state.peerSessionStates
    val peerFingerprints: LiveData<Map<String, String>> = state.peerFingerprints
    val peerNicknames: LiveData<Map<String, String>> = state.peerNicknames
    val peerRSSI: LiveData<Map<String, Int>> = state.peerRSSI
    val showAppInfo: LiveData<Boolean> = state.showAppInfo
    val showExitDialog: LiveData<Boolean> = state.showExitDialog
    val shutdownRequest: LiveData<Boolean> = state.shutdownRequest
    val backgroundRequest: LiveData<Boolean> = state.backgroundRequest

    /**
     * Requests a full shutdown of the service and app.
     * Called from the header menu or the exit confirmation dialog.
     */
    fun requestShutdown() {
        state.setShutdownRequest()
    }

    fun requestBackground() {
        state.setBackgroundRequest()
    }

    /**
     * Dismisses the exit confirmation dialog.
     */
    fun dismissExitConfirmation() {
        state.setShowExitDialog(false)
    }

    fun initialize(meshService: BluetoothMeshService) {
        Log.d(TAG, "Initializing ChatViewModel")
        this.meshService = meshService
        loadAndInitialize()
    }

    private fun loadAndInitialize() {
        // Load nickname
        val nickname = dataManager.loadNickname()
        state.setNickname(nickname)
        
        // Load data
        val (joinedChannels, protectedChannels) = channelManager.loadChannelData()
        state.setJoinedChannels(joinedChannels)
        state.setPasswordProtectedChannels(protectedChannels)
        
        // Initialize channel messages
        joinedChannels.forEach { channel ->
            if (!state.getChannelMessagesValue().containsKey(channel)) {
                val updatedChannelMessages = state.getChannelMessagesValue().toMutableMap()
                updatedChannelMessages[channel] = emptyList()
                state.setChannelMessages(updatedChannelMessages)
            }
        }
        
        // Load other data
        dataManager.loadFavorites()
        state.setFavoritePeers(dataManager.favoritePeers.toSet())
        dataManager.loadBlockedUsers()
        
        // Log all favorites at startup
        dataManager.logAllFavorites()
        logCurrentFavoriteState()
        
        // Initialize session state monitoring
        initializeSessionStateMonitoring()

        // Show welcome message if no peers after delay
        viewModelScope.launch {
            delay(10000)
            if (state.getConnectedPeersValue().isEmpty() && state.getMessagesValue().isEmpty()) {
                val welcomeMessage = BitchatMessage(
                    sender = "system",
                    content = "get people around you to download bitchat and chat with them here!",
                    timestamp = Date(),
                    isRelay = false
                )
                messageManager.addMessage(welcomeMessage)
            }
        }
    }
    
    override fun onCleared() {
        super.onCleared()
        // Note: Mesh service lifecycle is now managed by MainActivity
    }
    
    // MARK: - Nickname Management
    
    fun setNickname(newNickname: String) {
        state.setNickname(newNickname)
        dataManager.saveNickname(newNickname)
        meshService.sendBroadcastAnnounce()
    }
    
    // MARK: - Channel Management (delegated)
    
    fun joinChannel(channel: String, password: String? = null): Boolean {
        return channelManager.joinChannel(channel, password, meshService.myPeerID)
    }
    
    fun switchToChannel(channel: String?) {
        channelManager.switchToChannel(channel)
    }
    
    fun leaveChannel(channel: String) {
        channelManager.leaveChannel(channel)
        meshService.sendMessage("left $channel")
    }
    
    // MARK: - Private Chat Management (delegated)
    
    fun startPrivateChat(peerID: String) {
        val success = privateChatManager.startPrivateChat(peerID, meshService)
        if (success) {
            // Notify notification manager about current private chat
            setCurrentPrivateChatPeer(peerID)
            // Clear notifications for this sender since user is now viewing the chat
            clearNotificationsForSender(peerID)
        }
    }
    
    fun endPrivateChat() {
        privateChatManager.endPrivateChat()
        // Notify notification manager that no private chat is active
        setCurrentPrivateChatPeer(null)
    }
    
    // MARK: - Message Sending
    
    fun sendMessage(content: String) {
        if (content.isEmpty()) return
        
        // Check for commands
        if (content.startsWith("/")) {
            commandProcessor.processCommand(content, meshService, meshService.myPeerID) { messageContent, mentions, channel ->
                meshService.sendMessage(messageContent, mentions, channel)
            }
            return
        }
        
        val mentions = messageManager.parseMentions(content, meshService.getPeerNicknames().values.toSet(), state.getNicknameValue())
        val channels = messageManager.parseChannels(content)
        
        // Auto-join mentioned channels
        channels.forEach { channel ->
            if (!state.getJoinedChannelsValue().contains(channel)) {
                joinChannel(channel)
            }
        }
        
        val selectedPeer = state.getSelectedPrivateChatPeerValue()
        val currentChannelValue = state.getCurrentChannelValue()
        
        if (selectedPeer != null) {
            // Send private message
            val recipientNickname = meshService.getPeerNicknames()[selectedPeer]
            privateChatManager.sendPrivateMessage(
                content, 
                selectedPeer, 
                recipientNickname,
                state.getNicknameValue(),
                meshService.myPeerID
            ) { messageContent, peerID, recipientNicknameParam, messageId ->
                meshService.sendPrivateMessage(messageContent, peerID, recipientNicknameParam, messageId)
            }
        } else {
            // Send public/channel message
            val message = BitchatMessage(
                sender = state.getNicknameValue() ?: meshService.myPeerID,
                content = content,
                timestamp = Date(),
                isRelay = false,
                senderPeerID = meshService.myPeerID,
                mentions = if (mentions.isNotEmpty()) mentions else null,
                channel = currentChannelValue
            )
            
            if (currentChannelValue != null) {
                channelManager.addChannelMessage(currentChannelValue, message, meshService.myPeerID)
                
                // Check if encrypted channel
                if (channelManager.hasChannelKey(currentChannelValue)) {
                    channelManager.sendEncryptedChannelMessage(
                        content, 
                        mentions, 
                        currentChannelValue, 
                        state.getNicknameValue(),
                        meshService.myPeerID,
                        onEncryptedPayload = { encryptedData ->
                            // This would need proper mesh service integration
                            meshService.sendMessage(content, mentions, currentChannelValue)
                        },
                        onFallback = {
                            meshService.sendMessage(content, mentions, currentChannelValue)
                        }
                    )
                } else {
                    meshService.sendMessage(content, mentions, currentChannelValue)
                }
            } else {
                messageManager.addMessage(message)
                meshService.sendMessage(content, mentions, null)
            }
        }
    }
    
    // MARK: - Utility Functions
    
    fun getPeerIDForNickname(nickname: String): String? {
        return meshService.getPeerNicknames().entries.find { it.value == nickname }?.key
    }
    
    fun toggleFavorite(peerID: String) {
        Log.d("ChatViewModel", "toggleFavorite called for peerID: $peerID")
        privateChatManager.toggleFavorite(peerID)
        
        // Log current state after toggle
        logCurrentFavoriteState()
    }
    
    private fun logCurrentFavoriteState() {
        Log.i("ChatViewModel", "=== CURRENT FAVORITE STATE ===")
        Log.i("ChatViewModel", "LiveData favorite peers: ${favoritePeers.value}")
        Log.i("ChatViewModel", "DataManager favorite peers: ${dataManager.favoritePeers}")
        Log.i("ChatViewModel", "Peer fingerprints: ${privateChatManager.getAllPeerFingerprints()}")
        Log.i("ChatViewModel", "==============================")
    }
    
    /**
     * Initialize session state monitoring for reactive UI updates
     */
    private fun initializeSessionStateMonitoring() {
        viewModelScope.launch {
            while (true) {
                delay(1000) // Check session states every second
                updateReactiveStates()
            }
        }
    }
    
    /**
     * Update reactive states for all connected peers (session states, fingerprints, nicknames, RSSI)
     */
    private fun updateReactiveStates() {
        val currentPeers = state.getConnectedPeersValue()
        
        // Update session states
        val sessionStates = currentPeers.associateWith { peerID ->
            meshService.getSessionState(peerID).toString()
        }
        state.setPeerSessionStates(sessionStates)
        // Update fingerprint mappings from centralized manager
        val fingerprints = privateChatManager.getAllPeerFingerprints()
        state.setPeerFingerprints(fingerprints)

        val nicknames = meshService.getPeerNicknames()
        state.setPeerNicknames(nicknames)

        val rssiValues = meshService.getPeerRSSI()
        state.setPeerRSSI(rssiValues)
    }
    
    // MARK: - Debug and Troubleshooting
    
    fun getDebugStatus(): String {
        return meshService.getDebugStatus()
    }
    
    // Note: Mesh service restart is now handled by MainActivity
    // This function is no longer needed
    fun setAppBackgroundState(inBackground: Boolean) {
        // Forward to notification manager for notification logic
        notificationManager.setAppBackgroundState(inBackground)
    }
    
    fun setCurrentPrivateChatPeer(peerID: String?) {
        // Update notification manager with current private chat peer
        notificationManager.setCurrentPrivateChatPeer(peerID)
    }
    
    fun clearNotificationsForSender(peerID: String) {
        // Clear notifications when user opens a chat
        notificationManager.clearNotificationsForSender(peerID)
    }
    
    // MARK: - Command Autocomplete (delegated)
    
    fun updateCommandSuggestions(input: String) {
        commandProcessor.updateCommandSuggestions(input)
    }
    
    fun selectCommandSuggestion(suggestion: CommandSuggestion): String {
        return commandProcessor.selectCommandSuggestion(suggestion)
    }
    
    // MARK: - Mention Autocomplete
    
    fun updateMentionSuggestions(input: String) {
        commandProcessor.updateMentionSuggestions(input, meshService)
    }
    
    fun selectMentionSuggestion(nickname: String, currentText: String): String {
        return commandProcessor.selectMentionSuggestion(nickname, currentText)
    }
<<<<<<< HEAD

=======
    
    // MARK: - BluetoothMeshDelegate Implementation (delegated)
    
    override fun didReceiveMessage(message: BitchatMessage) {
        meshDelegateHandler.didReceiveMessage(message)
    }
    
    override fun didUpdatePeerList(peers: List<String>) {
        meshDelegateHandler.didUpdatePeerList(peers)
    }
    
    override fun didReceiveChannelLeave(channel: String, fromPeer: String) {
        meshDelegateHandler.didReceiveChannelLeave(channel, fromPeer)
    }
    
    override fun didReceiveDeliveryAck(ack: DeliveryAck) {
        meshDelegateHandler.didReceiveDeliveryAck(ack)
    }
    
    override fun didReceiveReadReceipt(receipt: ReadReceipt) {
        meshDelegateHandler.didReceiveReadReceipt(receipt)
    }
    
    override fun decryptChannelMessage(encryptedContent: ByteArray, channel: String): String? {
        return meshDelegateHandler.decryptChannelMessage(encryptedContent, channel)
    }
    
    override fun getNickname(): String? {
        return meshDelegateHandler.getNickname()
    }
    
    override fun isFavorite(peerID: String): Boolean {
        return meshDelegateHandler.isFavorite(peerID)
    }
    
    // registerPeerPublicKey REMOVED - fingerprints now handled centrally in PeerManager
    
>>>>>>> 72af7245
    // MARK: - Emergency Clear
    
    fun panicClearAllData() {
        Log.w(TAG, "🚨 PANIC MODE ACTIVATED - Clearing all sensitive data")
        
        // Clear all UI managers
        messageManager.clearAllMessages()
        channelManager.clearAllChannels()
        privateChatManager.clearAllPrivateChats()
        dataManager.clearAllData()
        
        // Clear all mesh service data
        clearAllMeshServiceData()
        
        // Clear all cryptographic data
        clearAllCryptographicData()
        
        // Clear all notifications
        notificationManager.clearAllNotifications()
        
        // Reset nickname
        val newNickname = "anon${Random.nextInt(1000, 9999)}"
        state.setNickname(newNickname)
        dataManager.saveNickname(newNickname)
        
        Log.w(TAG, "🚨 PANIC MODE COMPLETED - All sensitive data cleared")
        
        // Note: Mesh service restart is now handled by MainActivity
        // This method now only clears data, not mesh service lifecycle
    }
    
    /**
     * Clear all mesh service related data
     */
    private fun clearAllMeshServiceData() {
        try {
            // Request mesh service to clear all its internal data
            meshService.clearAllInternalData()
            
            Log.d(TAG, "✅ Cleared all mesh service data")
        } catch (e: Exception) {
            Log.e(TAG, "❌ Error clearing mesh service data: ${e.message}")
        }
    }
    
    /**
     * Clear all cryptographic data including persistent identity
     */
    private fun clearAllCryptographicData() {
        try {
            // Clear encryption service persistent identity (Ed25519 signing keys)
            meshService.clearAllEncryptionData()
            
            // Clear secure identity state (if used)
            try {
                val identityManager = com.bitchat.android.identity.SecureIdentityStateManager(getApplication())
                identityManager.clearIdentityData()
                Log.d(TAG, "✅ Cleared secure identity state")
            } catch (e: Exception) {
                Log.d(TAG, "SecureIdentityStateManager not available or already cleared: ${e.message}")
            }
            
            Log.d(TAG, "✅ Cleared all cryptographic data")
        } catch (e: Exception) {
            Log.e(TAG, "❌ Error clearing cryptographic data: ${e.message}")
        }
    }
    
    // MARK: - Navigation Management
    
    fun showAppInfo() {
        state.setShowAppInfo(true)
    }
    
    fun hideAppInfo() {
        state.setShowAppInfo(false)
    }
    
    fun showSidebar() {
        state.setShowSidebar(true)
    }
    
    fun hideSidebar() {
        state.setShowSidebar(false)
    }

    fun showExitDialog() {
        state.setShowExitDialog(true)
    }

    fun shutdown() {
        state.setShutdownRequest()
    }
    
    /**
     * Handle Android back navigation
     * Returns true if the back press was handled, false if it should be passed to the system
     */
    fun handleBackPressed(): Boolean {
        return when {
            // Close app info dialog
            state.getShowAppInfoValue() -> {
                hideAppInfo()
                true
            }
            // Close sidebar
            state.getShowSidebarValue() -> {
                hideSidebar()
                true
            }
            // Close password dialog
            state.getShowPasswordPromptValue() -> {
                state.setShowPasswordPrompt(false)
                state.setPasswordPromptChannel(null)
                true
            }
            // Exit private chat
            state.getSelectedPrivateChatPeerValue() != null -> {
                endPrivateChat()
                true
            }
            // Exit channel view
            state.getCurrentChannelValue() != null -> {
                switchToChannel(null)
                true
            }
            // No special navigation state - let system handle (usually exits app)
            else -> {
                showExitDialog()
                true
            }
        }
    }
}<|MERGE_RESOLUTION|>--- conflicted
+++ resolved
@@ -377,9 +377,6 @@
     fun selectMentionSuggestion(nickname: String, currentText: String): String {
         return commandProcessor.selectMentionSuggestion(nickname, currentText)
     }
-<<<<<<< HEAD
-
-=======
     
     // MARK: - BluetoothMeshDelegate Implementation (delegated)
     
@@ -417,7 +414,6 @@
     
     // registerPeerPublicKey REMOVED - fingerprints now handled centrally in PeerManager
     
->>>>>>> 72af7245
     // MARK: - Emergency Clear
     
     fun panicClearAllData() {
