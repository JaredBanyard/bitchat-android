--- conflicted
+++ resolved
@@ -17,11 +17,8 @@
 import androidx.compose.runtime.collectAsState
 import androidx.compose.runtime.getValue
 import androidx.compose.ui.Modifier
-<<<<<<< HEAD
 import androidx.lifecycle.Lifecycle
-=======
 import androidx.compose.ui.platform.LocalContext
->>>>>>> b418aa38
 import androidx.lifecycle.lifecycleScope
 import androidx.lifecycle.ViewModelProvider
 import androidx.lifecycle.repeatOnLifecycle
@@ -73,7 +70,6 @@
             }
         }
     }
-<<<<<<< HEAD
 
     private val serviceConnection = object : ServiceConnection, ForegroundService.ServiceListener {
         override fun onServiceConnected(name: ComponentName?, service: IBinder?) {
@@ -104,7 +100,6 @@
         }
     }
 
-
     /**
      * Starts the [ForegroundService] if it's not already running and then binds to it.
      * This ensures that the service is running as a foreground service, which is crucial
@@ -136,16 +131,9 @@
     override fun onCreate(savedInstanceState: Bundle?) {
         super.onCreate(savedInstanceState)
 
-=======
-    
-    override fun onCreate(savedInstanceState: Bundle?) {
-        super.onCreate(savedInstanceState)
-        
->>>>>>> b418aa38
         // Initialize permission management
         permissionManager = PermissionManager(this)
-        // Initialize core mesh service first
-        meshService = BluetoothMeshService(this)
+
         bluetoothStatusManager = BluetoothStatusManager(
             activity = this,
             context = this,
@@ -318,26 +306,6 @@
             }
 
             OnboardingState.COMPLETE -> {
-<<<<<<< HEAD
-=======
-                // Set up back navigation handling for the chat screen
-                val backCallback = object : OnBackPressedCallback(true) {
-                    override fun handleOnBackPressed() {
-                        // Let ChatViewModel handle navigation state
-                        val handled = chatViewModel.handleBackPressed()
-                        if (!handled) {
-                            // If ChatViewModel doesn't handle it, disable this callback
-                            // and let the system handle it (which will exit the app)
-                            this.isEnabled = false
-                            onBackPressedDispatcher.onBackPressed()
-                            this.isEnabled = true
-                        }
-                    }
-                }
-
-                // Add the callback - this will be automatically removed when the activity is destroyed
-                onBackPressedDispatcher.addCallback(this, backCallback)
->>>>>>> b418aa38
                 ChatScreen(viewModel = chatViewModel)
             }
             
@@ -361,17 +329,17 @@
         when (state) {
             OnboardingState.COMPLETE -> {
                 // App is fully initialized, mesh service is running
-                android.util.Log.d("MainActivity", "Onboarding completed - app ready")
+                android.util.Log.d(TAG, "Onboarding completed - app ready")
             }
             OnboardingState.ERROR -> {
-                android.util.Log.e("MainActivity", "Onboarding error state reached")
+                android.util.Log.e(TAG, "Onboarding error state reached")
             }
             else -> {}
         }
     }
 
     private fun checkOnboardingStatus() {
-        Log.d("MainActivity", "Checking onboarding status")
+        Log.d(TAG, "Checking onboarding status")
 
         lifecycleScope.launch {
             // Small delay to show the checking state
@@ -386,12 +354,12 @@
      * Check Bluetooth status and proceed with onboarding flow
      */
     private fun checkBluetoothAndProceed() {
-        // Log.d("MainActivity", "Checking Bluetooth status")
+        // Log.d(TAG, "Checking Bluetooth status")
 
         // For first-time users, skip Bluetooth check and go straight to permissions
         // We'll check Bluetooth after permissions are granted
         if (permissionManager.isFirstTimeLaunch()) {
-            Log.d("MainActivity", "First-time launch, skipping Bluetooth check - will check after permissions")
+            Log.d(TAG, "First-time launch, skipping Bluetooth check - will check after permissions")
             proceedWithPermissionCheck()
             return
         }
@@ -407,13 +375,13 @@
             }
             BluetoothStatus.DISABLED -> {
                 // Show Bluetooth enable screen (should have permissions as existing user)
-                Log.d("MainActivity", "Bluetooth disabled, showing enable screen")
+                Log.d(TAG, "Bluetooth disabled, showing enable screen")
                 mainViewModel.updateOnboardingState(OnboardingState.BLUETOOTH_CHECK)
                 mainViewModel.updateBluetoothLoading(false)
             }
             BluetoothStatus.NOT_SUPPORTED -> {
                 // Device doesn't support Bluetooth
-                android.util.Log.e("MainActivity", "Bluetooth not supported")
+                android.util.Log.e(TAG, "Bluetooth not supported")
                 mainViewModel.updateOnboardingState(OnboardingState.BLUETOOTH_CHECK)
                 mainViewModel.updateBluetoothLoading(false)
             }
@@ -424,20 +392,20 @@
      * Proceed with permission checking
      */
     private fun proceedWithPermissionCheck() {
-        Log.d("MainActivity", "Proceeding with permission check")
+        Log.d(TAG, "Proceeding with permission check")
 
         lifecycleScope.launch {
             delay(200) // Small delay for smooth transition
 
             if (permissionManager.isFirstTimeLaunch()) {
-                Log.d("MainActivity", "First time launch, showing permission explanation")
+                Log.d(TAG, "First time launch, showing permission explanation")
                 mainViewModel.updateOnboardingState(OnboardingState.PERMISSION_EXPLANATION)
             } else if (permissionManager.areAllPermissionsGranted()) {
-                Log.d("MainActivity", "Existing user with permissions, initializing app")
+                Log.d(TAG, "Existing user with permissions, initializing app")
                 mainViewModel.updateOnboardingState(OnboardingState.INITIALIZING)
                 initializeApp()
             } else {
-                Log.d("MainActivity", "Existing user missing permissions, showing explanation")
+                Log.d(TAG, "Existing user missing permissions, showing explanation")
                 mainViewModel.updateOnboardingState(OnboardingState.PERMISSION_EXPLANATION)
             }
         }
@@ -447,7 +415,7 @@
      * Handle Bluetooth enabled callback
      */
     private fun handleBluetoothEnabled() {
-        Log.d("MainActivity", "Bluetooth enabled by user")
+        Log.d(TAG, "Bluetooth enabled by user")
         mainViewModel.updateBluetoothLoading(false)
         mainViewModel.updateBluetoothStatus(BluetoothStatus.ENABLED)
         checkLocationAndProceed()
@@ -457,12 +425,12 @@
      * Check Location services status and proceed with onboarding flow
      */
     private fun checkLocationAndProceed() {
-        Log.d("MainActivity", "Checking location services status")
+        Log.d(TAG, "Checking location services status")
 
         // For first-time users, skip location check and go straight to permissions
         // We'll check location after permissions are granted
         if (permissionManager.isFirstTimeLaunch()) {
-            Log.d("MainActivity", "First-time launch, skipping location check - will check after permissions")
+            Log.d(TAG, "First-time launch, skipping location check - will check after permissions")
             proceedWithPermissionCheck()
             return
         }
@@ -478,13 +446,13 @@
             }
             LocationStatus.DISABLED -> {
                 // Show location enable screen (should have permissions as existing user)
-                Log.d("MainActivity", "Location services disabled, showing enable screen")
+                Log.d(TAG, "Location services disabled, showing enable screen")
                 mainViewModel.updateOnboardingState(OnboardingState.LOCATION_CHECK)
                 mainViewModel.updateLocationLoading(false)
             }
             LocationStatus.NOT_AVAILABLE -> {
                 // Device doesn't support location services (very unusual)
-                Log.e("MainActivity", "Location services not available")
+                Log.e(TAG, "Location services not available")
                 mainViewModel.updateOnboardingState(OnboardingState.LOCATION_CHECK)
                 mainViewModel.updateLocationLoading(false)
             }
@@ -495,7 +463,7 @@
      * Handle Location enabled callback
      */
     private fun handleLocationEnabled() {
-        Log.d("MainActivity", "Location services enabled by user")
+        Log.d(TAG, "Location services enabled by user")
         mainViewModel.updateLocationLoading(false)
         mainViewModel.updateLocationStatus(LocationStatus.ENABLED)
         checkBatteryOptimizationAndProceed()
@@ -505,7 +473,7 @@
      * Handle Location disabled callback
      */
     private fun handleLocationDisabled(message: String) {
-        Log.w("MainActivity", "Location services disabled or failed: $message")
+        Log.w(TAG, "Location services disabled or failed: $message")
         mainViewModel.updateLocationLoading(false)
         mainViewModel.updateLocationStatus(locationStatusManager.checkLocationStatus())
 
@@ -526,7 +494,7 @@
      * Handle Bluetooth disabled callback
      */
     private fun handleBluetoothDisabled(message: String) {
-        Log.w("MainActivity", "Bluetooth disabled or failed: $message")
+        Log.w(TAG, "Bluetooth disabled or failed: $message")
         mainViewModel.updateBluetoothLoading(false)
         mainViewModel.updateBluetoothStatus(bluetoothStatusManager.checkBluetoothStatus())
 
@@ -539,12 +507,12 @@
             message.contains("Permission") && permissionManager.isFirstTimeLaunch() -> {
                 // During first-time onboarding, if Bluetooth enable fails due to permissions,
                 // proceed to permission explanation screen where user will grant permissions first
-                Log.d("MainActivity", "Bluetooth enable requires permissions, proceeding to permission explanation")
+                Log.d(TAG, "Bluetooth enable requires permissions, proceeding to permission explanation")
                 proceedWithPermissionCheck()
             }
             message.contains("Permission") -> {
                 // For existing users, redirect to permission explanation to grant missing permissions
-                Log.d("MainActivity", "Bluetooth enable requires permissions, showing permission explanation")
+                Log.d(TAG, "Bluetooth enable requires permissions, showing permission explanation")
                 mainViewModel.updateOnboardingState(OnboardingState.PERMISSION_EXPLANATION)
             }
             else -> {
@@ -555,7 +523,7 @@
     }
 
     private fun handleOnboardingComplete() {
-        Log.d("MainActivity", "Onboarding completed, checking Bluetooth and Location before initializing app")
+        Log.d(TAG, "Onboarding completed, checking Bluetooth and Location before initializing app")
 
         // After permissions are granted, re-check Bluetooth, Location, and Battery Optimization status
         val currentBluetoothStatus = bluetoothStatusManager.checkBluetoothStatus()
@@ -569,28 +537,28 @@
         when {
             currentBluetoothStatus != BluetoothStatus.ENABLED -> {
                 // Bluetooth still disabled, but now we have permissions to enable it
-                Log.d("MainActivity", "Permissions granted, but Bluetooth still disabled. Showing Bluetooth enable screen.")
+                Log.d(TAG, "Permissions granted, but Bluetooth still disabled. Showing Bluetooth enable screen.")
                 mainViewModel.updateBluetoothStatus(currentBluetoothStatus)
                 mainViewModel.updateOnboardingState(OnboardingState.BLUETOOTH_CHECK)
                 mainViewModel.updateBluetoothLoading(false)
             }
             currentLocationStatus != LocationStatus.ENABLED -> {
                 // Location services still disabled, but now we have permissions to enable it
-                Log.d("MainActivity", "Permissions granted, but Location services still disabled. Showing Location enable screen.")
+                Log.d(TAG, "Permissions granted, but Location services still disabled. Showing Location enable screen.")
                 mainViewModel.updateLocationStatus(currentLocationStatus)
                 mainViewModel.updateOnboardingState(OnboardingState.LOCATION_CHECK)
                 mainViewModel.updateLocationLoading(false)
             }
             currentBatteryOptimizationStatus == BatteryOptimizationStatus.ENABLED -> {
                 // Battery optimization still enabled, show battery optimization screen
-                android.util.Log.d("MainActivity", "Permissions granted, but battery optimization still enabled. Showing battery optimization screen.")
+                android.util.Log.d(TAG, "Permissions granted, but battery optimization still enabled. Showing battery optimization screen.")
                 mainViewModel.updateBatteryOptimizationStatus(currentBatteryOptimizationStatus)
                 mainViewModel.updateOnboardingState(OnboardingState.BATTERY_OPTIMIZATION_CHECK)
                 mainViewModel.updateBatteryOptimizationLoading(false)
             }
             else -> {
                 // Both are enabled, proceed to app initialization
-                Log.d("MainActivity", "Both Bluetooth and Location services are enabled, proceeding to initialization")
+                Log.d(TAG, "Both Bluetooth and Location services are enabled, proceeding to initialization")
                 mainViewModel.updateOnboardingState(OnboardingState.INITIALIZING)
                 initializeApp()
             }
@@ -598,7 +566,7 @@
     }
 
     private fun handleOnboardingFailed(message: String) {
-        Log.e("MainActivity", "Onboarding failed: $message")
+        Log.e(TAG, "Onboarding failed: $message")
         mainViewModel.updateErrorMessage(message)
         mainViewModel.updateOnboardingState(OnboardingState.ERROR)
     }
@@ -607,12 +575,12 @@
      * Check Battery Optimization status and proceed with onboarding flow
      */
     private fun checkBatteryOptimizationAndProceed() {
-        android.util.Log.d("MainActivity", "Checking battery optimization status")
+        android.util.Log.d(TAG, "Checking battery optimization status")
 
         // For first-time users, skip battery optimization check and go straight to permissions
         // We'll check battery optimization after permissions are granted
         if (permissionManager.isFirstTimeLaunch()) {
-            android.util.Log.d("MainActivity", "First-time launch, skipping battery optimization check - will check after permissions")
+            android.util.Log.d(TAG, "First-time launch, skipping battery optimization check - will check after permissions")
             proceedWithPermissionCheck()
             return
         }
@@ -633,7 +601,7 @@
             }
             BatteryOptimizationStatus.ENABLED -> {
                 // Show battery optimization disable screen
-                Log.d("MainActivity", "Battery optimization enabled, showing disable screen")
+                Log.d(TAG, "Battery optimization enabled, showing disable screen")
                 mainViewModel.updateOnboardingState(OnboardingState.BATTERY_OPTIMIZATION_CHECK)
                 mainViewModel.updateBatteryOptimizationLoading(false)
             }
@@ -644,7 +612,7 @@
      * Handle Battery Optimization disabled callback
      */
     private fun handleBatteryOptimizationDisabled() {
-        Log.d("MainActivity", "Battery optimization disabled by user")
+        Log.d(TAG, "Battery optimization disabled by user")
         mainViewModel.updateBatteryOptimizationLoading(false)
         mainViewModel.updateBatteryOptimizationStatus(BatteryOptimizationStatus.DISABLED)
         proceedWithPermissionCheck()
@@ -654,7 +622,7 @@
      * Handle Battery Optimization failed callback
      */
     private fun handleBatteryOptimizationFailed(message: String) {
-        android.util.Log.w("MainActivity", "Battery optimization disable failed: $message")
+        android.util.Log.w(TAG, "Battery optimization disable failed: $message")
         mainViewModel.updateBatteryOptimizationLoading(false)
         val currentStatus = when {
             !batteryOptimizationManager.isBatteryOptimizationSupported() -> BatteryOptimizationStatus.NOT_SUPPORTED
@@ -668,7 +636,7 @@
     }
 
     private fun initializeApp() {
-        Log.d("MainActivity", "Starting app initialization")
+        Log.d(TAG, "Starting app initialization")
 
         lifecycleScope.launch {
             try {
@@ -676,12 +644,12 @@
                 // This solves the issue where app needs restart to work on first install
                 delay(1000) // Give the system time to process permission grants
 
-                Log.d("MainActivity", "Permissions verified, initializing chat system")
+                Log.d(TAG, "Permissions verified, initializing chat system")
 
                 // Ensure all permissions are still granted (user might have revoked in settings)
                 if (!permissionManager.areAllPermissionsGranted()) {
                     val missing = permissionManager.getMissingPermissions()
-                    Log.w("MainActivity", "Permissions revoked during initialization: $missing")
+                    Log.w(TAG, "Permissions revoked during initialization: $missing")
                     handleOnboardingFailed("Some permissions were revoked. Please grant all permissions to continue.")
                     return@launch
                 }
@@ -689,17 +657,17 @@
                 // Set up mesh service delegate and start services
                 foregroundService?.getMeshService()?.let { chatViewModel.initialize(it) }
 
-                Log.d("MainActivity", "Mesh service started successfully")
+                Log.d(TAG, "Mesh service started successfully")
 
                 // Handle any notification intent
                 handleNotificationIntent(intent)
 
                 // Small delay to ensure mesh service is fully initialized
                 delay(500)
-                Log.d("MainActivity", "App initialization complete")
+                Log.d(TAG, "App initialization complete")
                 mainViewModel.updateOnboardingState(OnboardingState.COMPLETE)
             } catch (e: Exception) {
-                Log.e("MainActivity", "Failed to initialize app", e)
+                Log.e(TAG, "Failed to initialize app", e)
                 handleOnboardingFailed("Failed to initialize the app: ${e.message}")
             }
         }
@@ -721,7 +689,7 @@
             // Check if Bluetooth was disabled while app was backgrounded
             val currentBluetoothStatus = bluetoothStatusManager.checkBluetoothStatus()
             if (currentBluetoothStatus != BluetoothStatus.ENABLED) {
-                Log.w("MainActivity", "Bluetooth disabled while app was backgrounded")
+                Log.w(TAG, "Bluetooth disabled while app was backgrounded")
                 mainViewModel.updateBluetoothStatus(currentBluetoothStatus)
                 mainViewModel.updateOnboardingState(OnboardingState.BLUETOOTH_CHECK)
                 mainViewModel.updateBluetoothLoading(false)
@@ -731,7 +699,7 @@
             // Check if location services were disabled while app was backgrounded
             val currentLocationStatus = locationStatusManager.checkLocationStatus()
             if (currentLocationStatus != LocationStatus.ENABLED) {
-                Log.w("MainActivity", "Location services disabled while app was backgrounded")
+                Log.w(TAG, "Location services disabled while app was backgrounded")
                 mainViewModel.updateLocationStatus(currentLocationStatus)
                 mainViewModel.updateOnboardingState(OnboardingState.LOCATION_CHECK)
                 mainViewModel.updateLocationLoading(false)
@@ -740,13 +708,8 @@
             startAndBindService()
         }
     }
-<<<<<<< HEAD
-
-    override fun onPause() {
-=======
     
      override fun onPause() {
->>>>>>> b418aa38
         super.onPause()
         chatViewModel.setAppBackgroundState(inBackground = true)
         // Only unbind if the service is actually bound
@@ -771,7 +734,7 @@
             val senderNickname = intent.getStringExtra(com.bitchat.android.ui.NotificationManager.EXTRA_SENDER_NICKNAME)
 
             if (peerID != null) {
-                Log.d("MainActivity", "Opening private chat with $senderNickname (peerID: $peerID) from notification")
+                Log.d(TAG, "Opening private chat with $senderNickname (peerID: $peerID) from notification")
 
                 // Open the private chat with this peer
                 chatViewModel.startPrivateChat(peerID)
@@ -782,7 +745,6 @@
         }
     }
 
-<<<<<<< HEAD
     /**
      * Triggers the foreground service to stop itself. The service will then
      * call onServiceStopping(), which will finish the activity.
@@ -792,18 +754,15 @@
         foregroundService?.shutdownService()
         finish()
     }
-
-=======
     
->>>>>>> b418aa38
     override fun onDestroy() {
         super.onDestroy()
         // Cleanup location status manager
         try {
             locationStatusManager.cleanup()
-            Log.d("MainActivity", "Location status manager cleaned up successfully")
+            Log.d(TAG, "Location status manager cleaned up successfully")
         } catch (e: Exception) {
-            Log.w("MainActivity", "Error cleaning up location status manager: ${e.message}")
+            Log.w(TAG, "Error cleaning up location status manager: ${e.message}")
         }
     }
 
